<!DOCTYPE html>
<html lang="en">
<head>
    <meta charset="UTF-8">
    <meta name="viewport" content="width=device-width, initial-scale=1.0">
    <meta name="description" content="Spanish Menu Cheater - Quickly translate Spanish menu items with dietary information">
    <meta name="theme-color" content="#D2691E">
    
    <!-- PWA Configuration -->
    <link rel="manifest" href="manifest.json">
    <link rel="icon" type="image/svg+xml" href="icons/icon-base.svg">
    <link rel="icon" type="image/png" sizes="32x32" href="icons/favicon-32x32.png">
    <link rel="icon" type="image/png" sizes="16x16" href="icons/favicon-16x16.png">
    <link rel="apple-touch-icon" href="icons/apple-touch-icon.png">
    
    <!-- Fallback favicon using SVG data URI -->
    <link rel="icon" type="image/svg+xml" href="data:image/svg+xml;base64,PHN2ZyB4bWxucz0iaHR0cDovL3d3dy53My5vcmcvMjAwMC9zdmciIHZpZXdCb3g9IjAgMCA1MTIgNTEyIj48ZGVmcz48bGluZWFyR3JhZGllbnQgaWQ9ImEiIHgxPSIwJSIgeTE9IjAlIiB4Mj0iMTAwJSIgeTI9IjEwMCUiPjxzdG9wIG9mZnNldD0iMCUiIHN0eWxlPSJzdG9wLWNvbG9yOiNEMjY5MUUiLz48c3RvcCBvZmZzZXQ9IjUwJSIgc3R5bGU9InN0b3AtY29sb3I6I0U2N0UyMiIvPjxzdG9wIG9mZnNldD0iMTAwJSIgc3R5bGU9InN0b3AtY29sb3I6I0IyMjIyMiIvPjwvbGluZWFyR3JhZGllbnQ+PC9kZWZzPjxyZWN0IHdpZHRoPSI1MTIiIGhlaWdodD0iNTEyIiBmaWxsPSJ1cmwoI2EpIiByeD0iNzIiLz48dGV4dCB4PSIyNTYiIHk9IjI4MCIgdGV4dC1hbmNob3I9Im1pZGRsZSIgZm9udC1mYW1pbHk9InNlcmlmIiBmb250LXNpemU9IjE4MCIgZm9udC13ZWlnaHQ9ImJvbGQiIGZpbGw9IiNGRkZFRjciPkVTPC90ZXh0Pjwvc3ZnPg==">
    
    <!-- Stylesheets -->
    <link rel="stylesheet" href="styles/main.css?v=1">
    <link rel="stylesheet" href="styles/components.css?v=1">
    
    <title>Spanish Menu Cheater</title>
</head>
<body>
    <!-- Header Section -->
    <header class="app-header">
        <div class="header-content">
            <h1 class="app-title">Spanish Menu Cheater</h1>
            <div class="header-controls">
                <button id="settings-btn" class="settings-btn" aria-label="OCR Settings">
                    <span class="settings-icon">⚙️</span>
                </button>
                <button id="share-btn" class="share-btn" aria-label="Share app">
                    <span class="share-icon">📤</span>
                </button>
                <button id="language-toggle" class="language-toggle" aria-label="Switch language">
                    <span class="language-label">EN</span>
                </button>
                <div id="offline-indicator" class="offline-indicator hidden" aria-live="polite">
                    Offline
                </div>
            </div>
        </div>
    </header>

    <!-- Main Application Content -->
    <main class="app-main">
        <!-- Search Section -->
        <section class="search-section" aria-label="Menu item search">
            <div class="search-container">
                <div class="search-input-wrapper">
                    <input 
                        type="search" 
                        id="search-input" 
                        class="search-input"
                        placeholder="Type a Spanish menu item..."
                        autocomplete="off"
                        autocorrect="off"
                        autocapitalize="off"
                        spellcheck="false"
                        inputmode="search"
                        enterkeyhint="search"
                        aria-label="Search Spanish menu items"
                        maxlength="50"
                        data-testid="search-input"
                    >
                    <button id="clear-search" class="clear-search hidden" aria-label="Clear search">
                        ×
                    </button>
                </div>
                
                <!-- Camera Scan Option -->
                <div class="camera-scan-section">
                    <button id="camera-btn" class="camera-scan-btn" aria-label="Take photo of menu">
                        <span class="camera-icon">📷</span>
                        <span class="camera-text">Scan a menu</span>
                    </button>
                </div>
                
                <!-- Auto-suggest dropdown -->
                <div id="suggestions" class="suggestions hidden" role="listbox" aria-label="Search suggestions">
                    <!-- Dynamic suggestions will be populated here -->
                </div>
            </div>
            
            <!-- Preference Filters -->
            <div id="preference-filters" class="preference-filters hidden">
                <button id="show-liked-filter" class="filter-btn" data-filter="showOnlyLiked" aria-label="Show only liked items">
                    <span class="filter-icon">❤️</span>
                    <span class="filter-label">Liked</span>
                    <span class="filter-count">(0)</span>
                </button>
                <button id="hide-disliked-filter" class="filter-btn" data-filter="hideDislikes" aria-label="Hide disliked items">
                    <span class="filter-icon">🚫</span>
                    <span class="filter-label">Hide Disliked</span>
                </button>
            </div>
        </section>

        <!-- Results Section -->
        <section class="results-section" aria-label="Search results">
            <div id="search-results" class="search-results">
                <!-- Welcome message when no search -->
                <div id="welcome-message" class="welcome-message">
                    <div class="welcome-hero">
                        <div class="welcome-icon">🇪🇸</div>
                        <h2 class="welcome-title">¡Bienvenido!</h2>
                        <p class="welcome-subtitle">Your Spanish menu translator</p>
                    </div>
                    
                    <div class="welcome-description">
                        <p>Discover what's on your plate! Type any Spanish dish to see its translation, ingredients, and dietary information.</p>
                        <div class="welcome-actions">
                            <button id="mobile-settings-btn" class="mobile-settings-btn" onclick="document.getElementById('settings-btn').click()">
                                ⚙️ Setup Google Vision OCR
                            </button>
                        </div>
                    </div>
                    
                    <div class="example-searches">
                        <h3 class="examples-title">Try these popular dishes:</h3>
                        <div class="example-grid">
                            <button class="example-card" onclick="document.getElementById('search-input').value='paella'; document.getElementById('search-input').dispatchEvent(new Event('input'));">
                                <span class="dish-emoji">🥘</span>
                                <span class="dish-name">paella</span>
                                <span class="dish-hint">Saffron rice dish</span>
                            </button>
                            <button class="example-card" onclick="document.getElementById('search-input').value='jamón'; document.getElementById('search-input').dispatchEvent(new Event('input'));">
                                <span class="dish-emoji">🥓</span>
                                <span class="dish-name">jamón</span>
                                <span class="dish-hint">Spanish ham</span>
                            </button>
                            <button class="example-card" onclick="document.getElementById('search-input').value='gazpacho'; document.getElementById('search-input').dispatchEvent(new Event('input'));">
                                <span class="dish-emoji">🍅</span>
                                <span class="dish-name">gazpacho</span>
                                <span class="dish-hint">Cold tomato soup</span>
                            </button>
                        </div>
                    </div>
                </div>
                
                <!-- Loading state -->
                <div id="loading-indicator" class="loading-indicator hidden">
                    <div class="spinner"></div>
                    <p>Loading menu data...</p>
                </div>
                
                <!-- No results message -->
                <div id="no-results" class="no-results hidden">
                    <h3>No results found</h3>
                    <p>Try a different spelling or search term.</p>
                </div>
                
                <!-- Results list -->
                <div id="results-list" class="results-list hidden">
                    <!-- Dynamic search results will be populated here -->
                </div>
            </div>
        </section>
    </main>

    <!-- Camera Modal -->
    <div id="camera-modal" class="camera-modal hidden">
        <div class="camera-overlay">
            <div class="camera-container">
                <div class="camera-header">
                    <h3 class="camera-title">Take Photo of Menu</h3>
                    <button id="camera-close" class="camera-close" aria-label="Close camera">
                        ×
                    </button>
                </div>
                
                <div class="camera-content">
                    <div class="camera-preview">
                        <video id="camera-video" class="camera-video" autoplay playsinline muted>
                            Your browser doesn't support camera access
                        </video>
                        <canvas id="camera-canvas" class="camera-canvas hidden"></canvas>
                    </div>
                    
                    <div class="camera-controls">
                        <button id="camera-capture" class="camera-capture-btn" aria-label="Capture photo">
                            📸
                        </button>
                        <button id="camera-retake" class="camera-retake-btn hidden" aria-label="Retake photo">
                            🔄
                        </button>
                        <button id="camera-process" class="camera-process-btn hidden" aria-label="Process photo">
                            Process Text
                        </button>
                    </div>
                </div>
                
                <div class="camera-loading hidden">
                    <div class="loading-spinner"></div>
                    <p class="loading-text">Processing image...</p>
                    <div class="loading-progress">
                        <div class="progress-bar">
                            <div class="progress-fill"></div>
                        </div>
                        <span class="progress-text">0%</span>
                    </div>
                </div>
                
                <div class="camera-results hidden">
                    <h4>Detected Text:</h4>
                    <div class="text-suggestions">
                        <!-- Dynamic suggestions will be populated here -->
                    </div>
                </div>
                
                <div class="camera-error hidden">
                    <div class="error-icon">⚠️</div>
                    <h4 class="error-title">Camera Error</h4>
                    <p class="error-message">Unable to access camera</p>
                    <div class="error-actions">
                        <button class="error-retry-btn">Try Again</button>
                        <button class="error-manual-btn">Enter Manually</button>
                    </div>
                </div>
            </div>
        </div>
    </div>

    <!-- OCR Settings Modal -->
    <div id="ocr-settings-modal" class="ocr-settings-modal hidden">
        <div class="settings-overlay">
            <div class="settings-container">
                <div class="settings-header">
                    <h3 class="settings-title">OCR Settings</h3>
                    <button id="settings-close" class="settings-close" aria-label="Close settings">
                        ×
                    </button>
                </div>
                
                <div class="settings-content">
                    <!-- Google Vision API Section -->
                    <section class="settings-section">
                        <div class="section-header">
                            <h4 class="section-title">🌐 Google Vision API</h4>
                            <span class="section-subtitle">Enhanced cloud-based text recognition</span>
                        </div>
                        
                        <div class="api-key-section">
                            <label for="google-vision-api-key" class="input-label">
                                API Key
                                <span class="label-help">Paste your Google Cloud Vision API key</span>
                            </label>
                            <div class="api-key-input-group">
                                <input 
                                    type="password" 
                                    id="google-vision-api-key" 
                                    class="api-key-input"
                                    placeholder="AIzaSy..."
                                    autocomplete="off"
                                    autocorrect="off"
                                    autocapitalize="off"
                                    spellcheck="false"
                                >
                                <button id="toggle-api-key-visibility" class="toggle-visibility-btn" aria-label="Toggle API key visibility">
                                    👁️
                                </button>
                                <button id="test-api-key" class="test-api-key-btn" aria-label="Test API key">
                                    Test
                                </button>
                                <button id="clear-api-key" class="clear-api-key-btn" aria-label="Clear API key">
                                    Clear
                                </button>
                            </div>
                            <div id="api-key-status" class="api-key-status hidden">
                                <span class="status-icon"></span>
                                <span class="status-text"></span>
                            </div>
                        </div>
                    </section>

                    <!-- Usage Tracking Section -->
                    <section class="settings-section">
                        <div class="section-header">
                            <h4 class="section-title">📊 Usage & Cost Control</h4>
                            <span class="section-subtitle">Monitor API usage and set spending limits</span>
                        </div>
                        
                        <div class="usage-stats">
                            <div class="usage-overview">
                                <div class="usage-meter">
                                    <div class="meter-header">
                                        <span class="meter-label">This Month</span>
                                        <span id="usage-percentage" class="meter-percentage">0%</span>
                                    </div>
                                    <div class="meter-bar">
                                        <div id="usage-progress" class="meter-fill"></div>
                                    </div>
                                    <div class="meter-details">
                                        <span id="usage-current">0</span> / <span id="usage-limit">500</span> API calls
                                        <span id="usage-cost" class="usage-cost">$0.00</span>
                                    </div>
                                </div>
                            </div>
                            
                            <div class="usage-controls">
                                <label for="monthly-limit" class="input-label">
                                    Monthly Limit
                                    <span class="label-help">Maximum API calls per month</span>
                                </label>
                                <div class="limit-input-group">
                                    <input 
                                        type="number" 
                                        id="monthly-limit" 
                                        class="limit-input"
                                        min="0"
                                        max="10000"
                                        step="50"
                                        value="500"
                                    >
                                    <span class="input-suffix">calls</span>
                                </div>
                                <div class="limit-cost-info">
                                    Estimated monthly cost: <span id="limit-cost">$0.75</span>
                                </div>
                            </div>
                        </div>
                    </section>

                    <!-- Processing Options Section -->
                    <section class="settings-section">
                        <div class="section-header">
                            <h4 class="section-title">🔧 Processing Options</h4>
                            <span class="section-subtitle">Configure OCR behavior and preferences</span>
                        </div>
                        
                        <div class="processing-options">
                            <div class="option-group">
                                <label class="checkbox-label">
                                    <input type="checkbox" id="enable-notifications" checked>
                                    <span class="checkbox-custom"></span>
                                    <span class="checkbox-text">
                                        <strong>Usage Notifications</strong>
                                        <span class="option-description">Get warnings when approaching usage limits</span>
                                    </span>
                                </label>
                            </div>
                            
                            <div class="option-group">
                                <label class="checkbox-label">
                                    <input type="checkbox" id="auto-fallback" checked>
                                    <span class="checkbox-custom"></span>
                                    <span class="checkbox-text">
                                        <strong>Auto Fallback</strong>
                                        <span class="option-description">Automatically use local OCR if Google Vision fails</span>
                                    </span>
                                </label>
                            </div>

                            <div class="option-group">
                                <label class="checkbox-label">
                                    <input type="checkbox" id="show-processing-source">
                                    <span class="checkbox-custom"></span>
                                    <span class="checkbox-text">
                                        <strong>Show Processing Source</strong>
                                        <span class="option-description">Display which OCR method was used</span>
                                    </span>
                                </label>
                            </div>
                        </div>
                    </section>

                    <!-- Statistics Section -->
                    <section class="settings-section">
                        <div class="section-header">
                            <h4 class="section-title">📈 Statistics</h4>
                            <span class="section-subtitle">Performance metrics and usage history</span>
                        </div>
                        
                        <div class="statistics-grid">
                            <div class="stat-card">
                                <div class="stat-value" id="stat-success-rate">--</div>
                                <div class="stat-label">Success Rate</div>
                            </div>
                            <div class="stat-card">
                                <div class="stat-value" id="stat-avg-time">--</div>
                                <div class="stat-label">Avg Time</div>
                            </div>
                            <div class="stat-card">
                                <div class="stat-value" id="stat-total-processed">--</div>
                                <div class="stat-label">Total Processed</div>
                            </div>
                            <div class="stat-card">
                                <div class="stat-value" id="stat-days-remaining">--</div>
                                <div class="stat-label">Days Remaining</div>
                            </div>
                        </div>
                        
                        <div class="statistics-actions">
                            <button id="reset-usage-btn" class="reset-usage-btn">
                                Reset Usage Data
                            </button>
                            <button id="export-stats-btn" class="export-stats-btn">
                                Export Statistics
                            </button>
                        </div>
                    </section>
                </div>
                
                <div class="settings-footer">
                    <div class="footer-info">
                        <small>Google Vision API requires a Google Cloud account with billing enabled.</small>
                    </div>
                    <div class="footer-actions">
                        <button id="settings-save" class="settings-save-btn">
                            Save Settings
                        </button>
                    </div>
                </div>
            </div>
        </div>
    </div>

    <!-- Footer Section -->
    <footer class="app-footer">
        <div class="footer-content">
            <p class="app-info">
                Spanish Menu Cheater - Free offline menu translator
            </p>
            <p class="data-info">
                © Marco Karmidi
            </p>
        </div>
    </footer>

    <!-- Tesseract.js CDN -->
    <script src="https://cdn.jsdelivr.net/npm/tesseract.js@5.0.5/dist/tesseract.min.js"></script>
    
    <!-- JavaScript Modules -->
<<<<<<< HEAD
    <script type="module" src="js/main.js?v=7"></script>
=======
    <script type="module" src="js/main.js?v=8"></script>
>>>>>>> 6c1ad5bc
    
    <!-- Service Worker Registration -->
    <script>
        if ('serviceWorker' in navigator) {
            window.addEventListener('load', () => {
                navigator.serviceWorker.register('sw.js')
                    .then(registration => {
                        console.log('SW registered: ', registration);
                    })
                    .catch(registrationError => {
                        console.log('SW registration failed: ', registrationError);
                    });
            });
        }
    </script>
</body>
</html><|MERGE_RESOLUTION|>--- conflicted
+++ resolved
@@ -433,11 +433,7 @@
     <script src="https://cdn.jsdelivr.net/npm/tesseract.js@5.0.5/dist/tesseract.min.js"></script>
     
     <!-- JavaScript Modules -->
-<<<<<<< HEAD
-    <script type="module" src="js/main.js?v=7"></script>
-=======
     <script type="module" src="js/main.js?v=8"></script>
->>>>>>> 6c1ad5bc
     
     <!-- Service Worker Registration -->
     <script>
