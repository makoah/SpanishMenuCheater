// Tesseract will be loaded via CDN script tag

class OCRProcessor {
    constructor() {
        this.worker = null;
        this.isInitialized = false;
        this.currentProgress = 0;
        this.progressCallback = null;
    }

    async initialize(progressCallback = null) {
        if (this.isInitialized) {
            return;
        }

        this.progressCallback = progressCallback;

        try {
            // Check if Tesseract is available
            if (typeof Tesseract === 'undefined') {
                throw new Error('Tesseract.js not loaded. Please ensure the CDN script is included.');
            }

            console.log('🔧 Initializing Tesseract OCR worker...');
<<<<<<< HEAD
            this.worker = await Tesseract.createWorker('spa', 1, {
                // Initialize with LSTM engine mode during creation
                corePath: 'https://cdn.jsdelivr.net/npm/tesseract.js-core@5.0.0/tesseract-core-simd.wasm.js'
            });
            
            await this.worker.setParameters({
                tessedit_char_whitelist: 'ABCDEFGHIJKLMNOPQRSTUVWXYZabcdefghijklmnopqrstuvwxyzáéíóúüñÁÉÍÓÚÜÑ0123456789€$.,;:()[]{}¿?¡!-_/\\ ',
                tessedit_pageseg_mode: '6', // Single uniform block of text
                preserve_interword_spaces: '1',
                tessedit_enable_dict_correction: '1',
                tessedit_enable_bigram_correction: '1',
                classify_enable_learning: '0',
                classify_enable_adaptive_matcher: '1',
                textord_really_old_xheight: '1',
                segment_penalty_dict_nonword: '1.25',
=======
            
            // Try Spanish first, fallback to English if Spanish fails
            try {
                this.worker = await Tesseract.createWorker('spa', 1, {
                    corePath: 'https://cdn.jsdelivr.net/npm/tesseract.js-core@5.0.0/tesseract-core-simd.wasm.js'
                });
                console.log('✅ Spanish OCR worker initialized successfully');
            } catch (error) {
                console.warn('⚠️ Spanish language pack failed, falling back to English:', error.message);
                this.worker = await Tesseract.createWorker('eng', 1, {
                    corePath: 'https://cdn.jsdelivr.net/npm/tesseract.js-core@5.0.0/tesseract-core-simd.wasm.js'
                });
                console.log('✅ English OCR worker initialized successfully');
            }
            
            await this.worker.setParameters({
                tessedit_char_whitelist: 'ABCDEFGHIJKLMNOPQRSTUVWXYZabcdefghijklmnopqrstuvwxyzáéíóúüñÁÉÍÓÚÜÑ0123456789€$.,;:()[]{}¿?¡!-_/\\ ',
                tessedit_pageseg_mode: '1', // Automatic page segmentation with OSD  
                preserve_interword_spaces: '1',
                tessedit_enable_dict_correction: '0', // Disable dict correction for better accuracy on menus
                tessedit_enable_bigram_correction: '0', // Disable bigram correction
                classify_enable_learning: '0',
                classify_enable_adaptive_matcher: '0', // Disable adaptive matcher for consistency
                textord_really_old_xheight: '0',
                segment_penalty_dict_nonword: '0.5',
>>>>>>> 6c1ad5bc
                language_model_penalty_non_freq_dict_word: '0.1',
                language_model_penalty_non_dict_word: '0.15'
            });

            this.isInitialized = true;
            console.log('✅ OCR processor initialized successfully');
        } catch (error) {
            console.error('Failed to initialize OCR processor:', error);
            throw new Error(`OCR initialization failed: ${error.message}`);
        }
    }

    handleProgress(m) {
        if (m.status === 'recognizing text') {
            this.currentProgress = Math.round(m.progress * 100);
            if (this.progressCallback) {
                this.progressCallback({
                    status: 'processing',
                    progress: this.currentProgress,
                    message: `Processing image... ${this.currentProgress}%`
                });
            }
        } else if (m.status) {
            if (this.progressCallback) {
                this.progressCallback({
                    status: 'loading',
                    progress: 0,
                    message: `Loading OCR engine... (${m.status})`
                });
            }
        }
    }

    async processImage(imageData, options = {}) {
        if (!this.isInitialized) {
            throw new Error('OCR processor not initialized. Call initialize() first.');
        }

        const {
            preprocessImage = true,
            confidence = 20,
            maxTime = 45000,
            useMultipleAttempts = true
        } = options;

        try {
            if (this.progressCallback) {
                this.progressCallback({
                    status: 'starting',
                    progress: 0,
                    message: 'Starting text recognition...'
                });
            }

            let bestResult = null;
            let bestConfidence = 0;

            if (useMultipleAttempts) {
                // Try multiple preprocessing approaches (reduced for speed)
                const attempts = [
                    { preprocess: false, label: 'original' },
                    { preprocess: true, label: 'enhanced' },
                    { preprocess: 'high_contrast', label: 'high_contrast' }
                ];

                for (const attempt of attempts) {
                    try {
                        let processedImage = imageData;
                        if (attempt.preprocess === true) {
                            processedImage = await this.preprocessImage(imageData);
                        } else if (attempt.preprocess === 'high_contrast') {
                            processedImage = await this.preprocessImageHighContrast(imageData);
                        }
<<<<<<< HEAD

                        const result = await Promise.race([
                            this.worker.recognize(processedImage),
                            new Promise((_, reject) => 
                                setTimeout(() => reject(new Error('OCR timeout')), maxTime)
                            )
                        ]);

=======

                        const result = await Promise.race([
                            this.worker.recognize(processedImage),
                            new Promise((_, reject) => 
                                setTimeout(() => reject(new Error('OCR timeout')), maxTime)
                            )
                        ]);

>>>>>>> 6c1ad5bc
                        const avgConfidence = result.data.confidence;
                        console.log(`🔍 OCR attempt (${attempt.label}): ${avgConfidence.toFixed(1)}% confidence`);

                        if (avgConfidence > bestConfidence) {
                            bestResult = result;
                            bestConfidence = avgConfidence;
                        }

                        // If we get very high confidence, use it immediately
                        if (avgConfidence > 85) {
                            console.log(`✅ High confidence result found with ${attempt.label}`);
                            break;
                        }
                    } catch (error) {
                        console.warn(`⚠️ OCR attempt (${attempt.label}) failed:`, error.message);
                    }
                }

                if (!bestResult) {
                    throw new Error('All OCR attempts failed');
                }
            } else {
                let processedImage = imageData;
                if (preprocessImage) {
                    processedImage = await this.preprocessImage(imageData);
                }

                bestResult = await Promise.race([
                    this.worker.recognize(processedImage),
                    new Promise((_, reject) => 
                        setTimeout(() => reject(new Error('OCR timeout')), maxTime)
                    )
                ]);
            }

            if (this.progressCallback) {
                this.progressCallback({
                    status: 'complete',
                    progress: 100,
                    message: 'Text recognition complete!'
                });
            }

            return this.formatOCRResult(bestResult, confidence);
        } catch (error) {
            console.error('OCR processing failed:', error);
            throw new Error(`Text recognition failed: ${error.message}`);
        }
    }

    async preprocessImage(imageData) {
        return new Promise((resolve) => {
            const img = new Image();
            img.onload = () => {
                const canvas = document.createElement('canvas');
                const ctx = canvas.getContext('2d');
                
                // Scale up for better OCR (2x)
                const scale = 2;
                canvas.width = img.width * scale;
                canvas.height = img.height * scale;
                
                ctx.scale(scale, scale);
                ctx.drawImage(img, 0, 0);
                
                const imageDataObj = ctx.getImageData(0, 0, canvas.width, canvas.height);
                const data = imageDataObj.data;
                
                // Enhanced preprocessing: grayscale + contrast enhancement
                for (let i = 0; i < data.length; i += 4) {
                    const r = data[i];
                    const g = data[i + 1];
                    const b = data[i + 2];
                    
                    // Convert to grayscale
                    const gray = Math.round(0.299 * r + 0.587 * g + 0.114 * b);
                    
                    // Enhanced contrast with adaptive thresholding
                    const enhanced = gray < 128 ? Math.max(0, gray - 20) : Math.min(255, gray + 40);
                    
                    data[i] = enhanced;
                    data[i + 1] = enhanced;
                    data[i + 2] = enhanced;
                }
                
                ctx.putImageData(imageDataObj, 0, 0);
                resolve(canvas.toDataURL('image/png', 1.0)); // PNG for better quality
            };
            
            this.loadImage(img, imageData);
<<<<<<< HEAD
        });
    }

    async preprocessImageHighContrast(imageData) {
        return new Promise((resolve) => {
            const img = new Image();
            img.onload = () => {
                const canvas = document.createElement('canvas');
                const ctx = canvas.getContext('2d');
                
                const scale = 2;
                canvas.width = img.width * scale;
                canvas.height = img.height * scale;
                
                ctx.scale(scale, scale);
                ctx.drawImage(img, 0, 0);
                
                const imageDataObj = ctx.getImageData(0, 0, canvas.width, canvas.height);
                const data = imageDataObj.data;
                
                // High contrast black/white conversion
                for (let i = 0; i < data.length; i += 4) {
                    const r = data[i];
                    const g = data[i + 1];
                    const b = data[i + 2];
                    
                    const gray = Math.round(0.299 * r + 0.587 * g + 0.114 * b);
                    const binary = gray > 140 ? 255 : 0; // Aggressive thresholding
                    
                    data[i] = binary;
                    data[i + 1] = binary;
                    data[i + 2] = binary;
                }
                
                ctx.putImageData(imageDataObj, 0, 0);
                resolve(canvas.toDataURL('image/png', 1.0));
            };
            
            this.loadImage(img, imageData);
        });
    }

    async preprocessImageDenoise(imageData) {
        return new Promise((resolve) => {
            const img = new Image();
            img.onload = () => {
                const canvas = document.createElement('canvas');
                const ctx = canvas.getContext('2d');
                
                const scale = 2;
                canvas.width = img.width * scale;
                canvas.height = img.height * scale;
                
                ctx.scale(scale, scale);
                ctx.drawImage(img, 0, 0);
                
                const imageDataObj = ctx.getImageData(0, 0, canvas.width, canvas.height);
                const data = imageDataObj.data;
                const width = canvas.width;
                const height = canvas.height;
                
                // Simple noise reduction with median filter
                const newData = new Uint8ClampedArray(data);
                
                for (let y = 1; y < height - 1; y++) {
                    for (let x = 1; x < width - 1; x++) {
                        const idx = (y * width + x) * 4;
                        
                        // Get surrounding pixels for median filter
                        const values = [];
                        for (let dy = -1; dy <= 1; dy++) {
                            for (let dx = -1; dx <= 1; dx++) {
                                const sampleIdx = ((y + dy) * width + (x + dx)) * 4;
                                const gray = Math.round(0.299 * data[sampleIdx] + 0.587 * data[sampleIdx + 1] + 0.114 * data[sampleIdx + 2]);
                                values.push(gray);
                            }
                        }
                        
                        values.sort((a, b) => a - b);
                        const median = values[4]; // Middle value of 9 samples
                        
                        newData[idx] = median;
                        newData[idx + 1] = median;
                        newData[idx + 2] = median;
                    }
                }
                
                const newImageData = new ImageData(newData, width, height);
                ctx.putImageData(newImageData, 0, 0);
                resolve(canvas.toDataURL('image/png', 1.0));
            };
            
            this.loadImage(img, imageData);
        });
    }

=======
        });
    }

    async preprocessImageHighContrast(imageData) {
        return new Promise((resolve) => {
            const img = new Image();
            img.onload = () => {
                const canvas = document.createElement('canvas');
                const ctx = canvas.getContext('2d');
                
                const scale = 2;
                canvas.width = img.width * scale;
                canvas.height = img.height * scale;
                
                ctx.scale(scale, scale);
                ctx.drawImage(img, 0, 0);
                
                const imageDataObj = ctx.getImageData(0, 0, canvas.width, canvas.height);
                const data = imageDataObj.data;
                
                // High contrast black/white conversion
                for (let i = 0; i < data.length; i += 4) {
                    const r = data[i];
                    const g = data[i + 1];
                    const b = data[i + 2];
                    
                    const gray = Math.round(0.299 * r + 0.587 * g + 0.114 * b);
                    const binary = gray > 140 ? 255 : 0; // Aggressive thresholding
                    
                    data[i] = binary;
                    data[i + 1] = binary;
                    data[i + 2] = binary;
                }
                
                ctx.putImageData(imageDataObj, 0, 0);
                resolve(canvas.toDataURL('image/png', 1.0));
            };
            
            this.loadImage(img, imageData);
        });
    }

    async preprocessImageDenoise(imageData) {
        return new Promise((resolve) => {
            const img = new Image();
            img.onload = () => {
                const canvas = document.createElement('canvas');
                const ctx = canvas.getContext('2d');
                
                const scale = 2;
                canvas.width = img.width * scale;
                canvas.height = img.height * scale;
                
                ctx.scale(scale, scale);
                ctx.drawImage(img, 0, 0);
                
                const imageDataObj = ctx.getImageData(0, 0, canvas.width, canvas.height);
                const data = imageDataObj.data;
                const width = canvas.width;
                const height = canvas.height;
                
                // Simple noise reduction with median filter
                const newData = new Uint8ClampedArray(data);
                
                for (let y = 1; y < height - 1; y++) {
                    for (let x = 1; x < width - 1; x++) {
                        const idx = (y * width + x) * 4;
                        
                        // Get surrounding pixels for median filter
                        const values = [];
                        for (let dy = -1; dy <= 1; dy++) {
                            for (let dx = -1; dx <= 1; dx++) {
                                const sampleIdx = ((y + dy) * width + (x + dx)) * 4;
                                const gray = Math.round(0.299 * data[sampleIdx] + 0.587 * data[sampleIdx + 1] + 0.114 * data[sampleIdx + 2]);
                                values.push(gray);
                            }
                        }
                        
                        values.sort((a, b) => a - b);
                        const median = values[4]; // Middle value of 9 samples
                        
                        newData[idx] = median;
                        newData[idx + 1] = median;
                        newData[idx + 2] = median;
                    }
                }
                
                const newImageData = new ImageData(newData, width, height);
                ctx.putImageData(newImageData, 0, 0);
                resolve(canvas.toDataURL('image/png', 1.0));
            };
            
            this.loadImage(img, imageData);
        });
    }

>>>>>>> 6c1ad5bc
    loadImage(img, imageData) {
        if (typeof imageData === 'string') {
            img.src = imageData;
        } else if (imageData instanceof File || imageData instanceof Blob) {
            img.src = URL.createObjectURL(imageData);
        } else {
            img.src = imageData;
        }
    }

    formatOCRResult(result, minConfidence) {
        const words = result.data.words
            .filter(word => word.confidence >= minConfidence)
            .map(word => ({
                text: word.text.trim(),
                confidence: Math.round(word.confidence),
                bbox: word.bbox
            }))
            .filter(word => word.text.length > 0);

        const lines = result.data.lines
            .filter(line => line.confidence >= minConfidence)
            .map(line => ({
                text: line.text.trim(),
                confidence: Math.round(line.confidence),
                words: line.words.length
            }))
            .filter(line => line.text.length > 0);

        return {
            fullText: result.data.text.trim(),
            confidence: Math.round(result.data.confidence),
            words: words,
            lines: lines,
            processingTime: Date.now(),
            wordCount: words.length,
            averageConfidence: words.length > 0 
                ? Math.round(words.reduce((sum, w) => sum + w.confidence, 0) / words.length)
                : 0
        };
    }

    async terminate() {
        if (this.worker) {
            await this.worker.terminate();
            this.worker = null;
            this.isInitialized = false;
            console.log('OCR processor terminated');
        }
    }

    getStatus() {
        return {
            isInitialized: this.isInitialized,
            currentProgress: this.currentProgress,
            hasWorker: !!this.worker
        };
    }
}

export default OCRProcessor;<|MERGE_RESOLUTION|>--- conflicted
+++ resolved
@@ -22,23 +22,6 @@
             }
 
             console.log('🔧 Initializing Tesseract OCR worker...');
-<<<<<<< HEAD
-            this.worker = await Tesseract.createWorker('spa', 1, {
-                // Initialize with LSTM engine mode during creation
-                corePath: 'https://cdn.jsdelivr.net/npm/tesseract.js-core@5.0.0/tesseract-core-simd.wasm.js'
-            });
-            
-            await this.worker.setParameters({
-                tessedit_char_whitelist: 'ABCDEFGHIJKLMNOPQRSTUVWXYZabcdefghijklmnopqrstuvwxyzáéíóúüñÁÉÍÓÚÜÑ0123456789€$.,;:()[]{}¿?¡!-_/\\ ',
-                tessedit_pageseg_mode: '6', // Single uniform block of text
-                preserve_interword_spaces: '1',
-                tessedit_enable_dict_correction: '1',
-                tessedit_enable_bigram_correction: '1',
-                classify_enable_learning: '0',
-                classify_enable_adaptive_matcher: '1',
-                textord_really_old_xheight: '1',
-                segment_penalty_dict_nonword: '1.25',
-=======
             
             // Try Spanish first, fallback to English if Spanish fails
             try {
@@ -64,7 +47,6 @@
                 classify_enable_adaptive_matcher: '0', // Disable adaptive matcher for consistency
                 textord_really_old_xheight: '0',
                 segment_penalty_dict_nonword: '0.5',
->>>>>>> 6c1ad5bc
                 language_model_penalty_non_freq_dict_word: '0.1',
                 language_model_penalty_non_dict_word: '0.15'
             });
@@ -138,7 +120,6 @@
                         } else if (attempt.preprocess === 'high_contrast') {
                             processedImage = await this.preprocessImageHighContrast(imageData);
                         }
-<<<<<<< HEAD
 
                         const result = await Promise.race([
                             this.worker.recognize(processedImage),
@@ -147,16 +128,6 @@
                             )
                         ]);
 
-=======
-
-                        const result = await Promise.race([
-                            this.worker.recognize(processedImage),
-                            new Promise((_, reject) => 
-                                setTimeout(() => reject(new Error('OCR timeout')), maxTime)
-                            )
-                        ]);
-
->>>>>>> 6c1ad5bc
                         const avgConfidence = result.data.confidence;
                         console.log(`🔍 OCR attempt (${attempt.label}): ${avgConfidence.toFixed(1)}% confidence`);
 
@@ -247,7 +218,6 @@
             };
             
             this.loadImage(img, imageData);
-<<<<<<< HEAD
         });
     }
 
@@ -344,104 +314,6 @@
         });
     }
 
-=======
-        });
-    }
-
-    async preprocessImageHighContrast(imageData) {
-        return new Promise((resolve) => {
-            const img = new Image();
-            img.onload = () => {
-                const canvas = document.createElement('canvas');
-                const ctx = canvas.getContext('2d');
-                
-                const scale = 2;
-                canvas.width = img.width * scale;
-                canvas.height = img.height * scale;
-                
-                ctx.scale(scale, scale);
-                ctx.drawImage(img, 0, 0);
-                
-                const imageDataObj = ctx.getImageData(0, 0, canvas.width, canvas.height);
-                const data = imageDataObj.data;
-                
-                // High contrast black/white conversion
-                for (let i = 0; i < data.length; i += 4) {
-                    const r = data[i];
-                    const g = data[i + 1];
-                    const b = data[i + 2];
-                    
-                    const gray = Math.round(0.299 * r + 0.587 * g + 0.114 * b);
-                    const binary = gray > 140 ? 255 : 0; // Aggressive thresholding
-                    
-                    data[i] = binary;
-                    data[i + 1] = binary;
-                    data[i + 2] = binary;
-                }
-                
-                ctx.putImageData(imageDataObj, 0, 0);
-                resolve(canvas.toDataURL('image/png', 1.0));
-            };
-            
-            this.loadImage(img, imageData);
-        });
-    }
-
-    async preprocessImageDenoise(imageData) {
-        return new Promise((resolve) => {
-            const img = new Image();
-            img.onload = () => {
-                const canvas = document.createElement('canvas');
-                const ctx = canvas.getContext('2d');
-                
-                const scale = 2;
-                canvas.width = img.width * scale;
-                canvas.height = img.height * scale;
-                
-                ctx.scale(scale, scale);
-                ctx.drawImage(img, 0, 0);
-                
-                const imageDataObj = ctx.getImageData(0, 0, canvas.width, canvas.height);
-                const data = imageDataObj.data;
-                const width = canvas.width;
-                const height = canvas.height;
-                
-                // Simple noise reduction with median filter
-                const newData = new Uint8ClampedArray(data);
-                
-                for (let y = 1; y < height - 1; y++) {
-                    for (let x = 1; x < width - 1; x++) {
-                        const idx = (y * width + x) * 4;
-                        
-                        // Get surrounding pixels for median filter
-                        const values = [];
-                        for (let dy = -1; dy <= 1; dy++) {
-                            for (let dx = -1; dx <= 1; dx++) {
-                                const sampleIdx = ((y + dy) * width + (x + dx)) * 4;
-                                const gray = Math.round(0.299 * data[sampleIdx] + 0.587 * data[sampleIdx + 1] + 0.114 * data[sampleIdx + 2]);
-                                values.push(gray);
-                            }
-                        }
-                        
-                        values.sort((a, b) => a - b);
-                        const median = values[4]; // Middle value of 9 samples
-                        
-                        newData[idx] = median;
-                        newData[idx + 1] = median;
-                        newData[idx + 2] = median;
-                    }
-                }
-                
-                const newImageData = new ImageData(newData, width, height);
-                ctx.putImageData(newImageData, 0, 0);
-                resolve(canvas.toDataURL('image/png', 1.0));
-            };
-            
-            this.loadImage(img, imageData);
-        });
-    }
-
->>>>>>> 6c1ad5bc
     loadImage(img, imageData) {
         if (typeof imageData === 'string') {
             img.src = imageData;
